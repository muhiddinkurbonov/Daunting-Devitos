/*
    Name: IHandRepository.cs
    Description: Interface for Hand repository
    Children: HandRepository.cs
*/
using Project.Api.Enums;
using Project.Api.Models;
using Project.Api.Repositories;

namespace Project.Api.Repositories
{
    public interface IHandRepository
    {
        // Define Fields
        // Get a hand by its ID
        Task<Hand?> GetHandAsyncById(Guid handId);
        // Get all hands in a room

        Task<List<Hand>> GetHandsByRoomIdAsync(Guid roomId);
        // Get all hands by a user in a room
        Task<List<Hand>> GetHandsByUserIdAsync(Guid roomId, Guid userId);
        // Create a new hand
        Task<Hand> CreateHandAsync(Hand hand);
        // Update an existing hand
        Task<Hand> UpdateHandAsync(Guid handId, Hand hand);
<<<<<<< HEAD
        // Partially update an existing hand
        Task<Hand> PatchHandAsync(Guid handId, int? Order = null, string? CardsJson = null, int? Bet = null);
        // Delete a hand
=======

        Task<Hand> PatchHandAsync(
            Guid handId,
            int? Order = null,
            string? CardsJson = null,
            int? Bet = null
        );

>>>>>>> afa53c94
        Task<Hand> DeleteHandAsync(Guid handId);
        // Save changes to the database
        Task SaveChangesAsync();
    }
}<|MERGE_RESOLUTION|>--- conflicted
+++ resolved
@@ -23,20 +23,9 @@
         Task<Hand> CreateHandAsync(Hand hand);
         // Update an existing hand
         Task<Hand> UpdateHandAsync(Guid handId, Hand hand);
-<<<<<<< HEAD
         // Partially update an existing hand
         Task<Hand> PatchHandAsync(Guid handId, int? Order = null, string? CardsJson = null, int? Bet = null);
         // Delete a hand
-=======
-
-        Task<Hand> PatchHandAsync(
-            Guid handId,
-            int? Order = null,
-            string? CardsJson = null,
-            int? Bet = null
-        );
-
->>>>>>> afa53c94
         Task<Hand> DeleteHandAsync(Guid handId);
         // Save changes to the database
         Task SaveChangesAsync();
