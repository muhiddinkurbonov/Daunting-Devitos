/*
    Name: IHandRepository.cs
    Description: Interface for Hand repository
    Children: HandRepository.cs
*/
using Project.Api.Enums;
using Project.Api.Models;
using Project.Api.Repositories;

<<<<<<< HEAD
namespace Project.Api.Repositories
{
    public interface IHandRepository
    {
        // Define Fields
        // Get a hand by its ID
        Task<Hand?> GetHandByIdAsync(Guid handId);

        // Get all hands in a room

        Task<List<Hand>> GetHandsByRoomIdAsync(Guid roomId);

        // Get all hands by a user in a room
        Task<List<Hand>> GetHandsByUserIdAsync(Guid roomId, Guid userId);

        // Create a new hand
        Task<Hand> CreateHandAsync(Hand hand);

        // Update an existing hand
        Task<Hand> UpdateHandAsync(Guid handId, Hand hand);

        // Partially update an existing hand
        Task<Hand> PatchHandAsync(
            Guid handId,
            int? Order = null,
            string? CardsJson = null,
            int? Bet = null
        );

        // Delete a hand
        Task<Hand> DeleteHandAsync(Guid handId);

        // Save changes to the database
        Task SaveChangesAsync();
    }
=======
namespace Project.Api.Repositories;

public interface IHandRepository
{
    // Define Fields
    // Get a hand by its ID
    Task<Hand?> GetHandAsyncById(Guid handId);

    // Get all hands in a room

    Task<List<Hand>> GetHandsByRoomIdAsync(Guid roomId);

    // Get all hands by a user in a room
    Task<List<Hand>> GetHandsByUserIdAsync(Guid roomId, Guid userId);

    // Create a new hand
    Task<Hand> CreateHandAsync(Hand hand);

    // Update an existing hand
    Task<Hand> UpdateHandAsync(Guid handId, Hand hand);

    // Partially update an existing hand
    Task<Hand> PatchHandAsync(
        Guid handId,
        int? Order = null,
        string? CardsJson = null,
        int? Bet = null
    );

    // Delete a hand
    Task<Hand> DeleteHandAsync(Guid handId);

    // Save changes to the database
    Task SaveChangesAsync();
>>>>>>> 5d652d27
}<|MERGE_RESOLUTION|>--- conflicted
+++ resolved
@@ -7,7 +7,6 @@
 using Project.Api.Models;
 using Project.Api.Repositories;
 
-<<<<<<< HEAD
 namespace Project.Api.Repositories
 {
     public interface IHandRepository
@@ -43,40 +42,5 @@
         // Save changes to the database
         Task SaveChangesAsync();
     }
-=======
-namespace Project.Api.Repositories;
 
-public interface IHandRepository
-{
-    // Define Fields
-    // Get a hand by its ID
-    Task<Hand?> GetHandAsyncById(Guid handId);
-
-    // Get all hands in a room
-
-    Task<List<Hand>> GetHandsByRoomIdAsync(Guid roomId);
-
-    // Get all hands by a user in a room
-    Task<List<Hand>> GetHandsByUserIdAsync(Guid roomId, Guid userId);
-
-    // Create a new hand
-    Task<Hand> CreateHandAsync(Hand hand);
-
-    // Update an existing hand
-    Task<Hand> UpdateHandAsync(Guid handId, Hand hand);
-
-    // Partially update an existing hand
-    Task<Hand> PatchHandAsync(
-        Guid handId,
-        int? Order = null,
-        string? CardsJson = null,
-        int? Bet = null
-    );
-
-    // Delete a hand
-    Task<Hand> DeleteHandAsync(Guid handId);
-
-    // Save changes to the database
-    Task SaveChangesAsync();
->>>>>>> 5d652d27
 }