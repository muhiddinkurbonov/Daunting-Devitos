--- conflicted
+++ resolved
@@ -7,19 +7,6 @@
     public class User
     {
         [Key]
-<<<<<<< HEAD
-        public int Id { get; set; }
-
-        [Required, MaxLength(50)]
-        public string Name { get; set; } = null!;
-
-        [Required, MaxLength(255)]
-        public string Email { get; set; } = null!;
-
-        [Required]
-        public string PasswordHash { get; set; } = null!;
-        public int Balance { get; set; } = 0;
-=======
         public int Id {get; set;}
         [Required, MaxLength(256)]
         public string Name { get; set;} = null!;
@@ -31,6 +18,5 @@
 
         public ICollection<RoomPlayer> RoomPlayers { get; set; } = new List<RoomPlayer>();
         
->>>>>>> 50e67eb6
     }
 }