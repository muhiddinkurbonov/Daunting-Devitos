--- conflicted
+++ resolved
@@ -6,11 +6,11 @@
 export default function NavBar() {
   const pathname = usePathname();
 
-<<<<<<< HEAD
+
     const handleLogout = async () => {
       try {
         console.log('Logout clicked');
-        const apiBaseUrl = process.env.NEXT_PUBLIC_API_URL || `http://localhost:5131`
+        const apiBaseUrl = process.env.NEXT_PUBLIC_API_URL || `https://localhost:7069`
         await fetch(`${apiBaseUrl}/auth/logout`, {
           method: 'POST',
           credentials: 'include', // ensures cookies are sent/cleared
@@ -24,49 +24,13 @@
     };
 
     let links = [
-=======
-  let links = [
->>>>>>> 671026ea
+
     // TODO: Replace '/player/1' with the real logged-in player's id when auth is wired up
     // { href: '/player/1', label: 'Profile' },
     // { href: '/rooms', label: 'Rooms'},
     // { href: '/login', label: 'Logout'},
   ];
 
-<<<<<<< HEAD
-  if (pathname.startsWith('/player/')){
-        links = [
-            { href: '/rooms', label: 'Rooms'},
-        ];
-  } else if (pathname.startsWith('/rooms')){
-        links = [
-            { href: '/player/1', label: 'Profile'},
-        ];
-  } else if (pathname.startsWith('/game/')){
-        links = [
-            { href: '/rooms', label: 'Leave Room'},
-        ];
-    }
-    return (
-      <nav className="fixed top-0 left-0 right-0 z-50 w-full bg-black/80 border-b-2 border-yellow-600 py-3 px-6 flex gap-6 items-center shadow-lg backdrop-blur">
-        <span className="font-bold text-yellow-400 text-xl tracking-wide">Double Down Devito</span>
-        <div className="flex gap-4 ml-auto">
-          {links.map((link) => (
-            <Link
-              key={link.href}
-              href={link.href}
-              className="text-yellow-100 hover:text-yellow-400 font-semibold px-3 py-1 rounded transition"
-            >
-              {link.label}
-            </Link>
-          ))}
-          <button className="text-yellow-100 hover:text-yellow-400 font-semibold px-3 py-1 rounded transition" onClick={handleLogout}>
-            Logout
-          </button>
-        </div>
-      </nav>
-    );
-=======
   if (pathname.startsWith('/player/')) {
     links = [
       { href: '/rooms', label: 'Rooms' },
@@ -99,7 +63,6 @@
       </div>
     </nav>
   );
->>>>>>> 671026ea
 }
 
 // src/components/NavBar.jsx
